// @flow weak
/* eslint-disable no-console */

import ejs from 'ejs'
import fs from 'fs'
import path from 'path'
import { minify } from 'html-minifier'
import config from 'config'
import { pick } from 'lodash'
import getAuthorizationStatus from 'modules/authorizations/getAuthorizationStatus'

let htmlWebpackPlugin
let indexString = fs.readFileSync(path.join(__dirname, '../../review/index.ejs'), 'UTF-8')

if (process.env.NODE_ENV === 'production') {
  const assets = require('../../../server/static/review/assets.json')

  indexString = minify(indexString, {
    collapseWhitespace: true,
    removeComments: true,
    minifyJS: true,
  })

  htmlWebpackPlugin = {
    files: {
      css: [assets.main.css],
      js: [assets.main.js],
    },
  }
} else {
  htmlWebpackPlugin = {
    files: {
      js: ['/browser.js'],
    },
  }
}

function isMediaBot(userAgent) {
  let output = false

  if (userAgent && (
    userAgent.indexOf('facebookexternalhit') !== -1 ||
    userAgent.indexOf('Twitterbot') !== -1
    )) {
    output = true
  }

  return output
}

function injectJSON(data) {
  return JSON.stringify(data, null, process.env.NODE_ENV === 'production' ? 0 : 2)
}

export default (req, res) => {
  const output = ejs.render(indexString, {
    cache: true,
    filename: 'review/index.ejs',
    isMediaBot: isMediaBot(req.headers['user-agent']),
    htmlWebpackPlugin,
    config,
    clientData: injectJSON({
      config: {
        s3: {
          screenshotsBucket: config.get('s3.screenshotsBucket'),
        },
      },
<<<<<<< HEAD
      ...(req.user ? {
        authorizationStatus: getAuthorizationStatus(req.user),
        user: pick(req.user, 'name', 'email', 'login', 'privateSync'),
      } : { user: null }),
=======
      releaseVersion: config.get('heroku.releaseVersion'),
      user: req.user ? pick(req.user, 'name', 'email', 'login', 'privateSync') : null,
>>>>>>> 7ef25460
    }),
  })

  res.status(200).send(output)
}<|MERGE_RESOLUTION|>--- conflicted
+++ resolved
@@ -65,15 +65,11 @@
           screenshotsBucket: config.get('s3.screenshotsBucket'),
         },
       },
-<<<<<<< HEAD
+      releaseVersion: config.get('heroku.releaseVersion'),
       ...(req.user ? {
         authorizationStatus: getAuthorizationStatus(req.user),
         user: pick(req.user, 'name', 'email', 'login', 'privateSync'),
       } : { user: null }),
-=======
-      releaseVersion: config.get('heroku.releaseVersion'),
-      user: req.user ? pick(req.user, 'name', 'email', 'login', 'privateSync') : null,
->>>>>>> 7ef25460
     }),
   })
 
